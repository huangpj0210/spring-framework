/*
 * Copyright 2002-2020 the original author or authors.
 *
 * Licensed under the Apache License, Version 2.0 (the "License");
 * you may not use this file except in compliance with the License.
 * You may obtain a copy of the License at
 *
 *      https://www.apache.org/licenses/LICENSE-2.0
 *
 * Unless required by applicable law or agreed to in writing, software
 * distributed under the License is distributed on an "AS IS" BASIS,
 * WITHOUT WARRANTIES OR CONDITIONS OF ANY KIND, either express or implied.
 * See the License for the specific language governing permissions and
 * limitations under the License.
 */

package org.springframework.orm.hibernate5;

import java.io.IOException;
import java.lang.reflect.InvocationHandler;
import java.lang.reflect.InvocationTargetException;
import java.lang.reflect.Method;
import java.lang.reflect.Proxy;
import java.util.Collections;
import java.util.Set;
import java.util.TreeSet;
import java.util.concurrent.Callable;
import java.util.concurrent.ExecutionException;
import java.util.concurrent.Future;

import javax.persistence.AttributeConverter;
import javax.persistence.Converter;
import javax.persistence.Embeddable;
import javax.persistence.Entity;
import javax.persistence.MappedSuperclass;
import javax.sql.DataSource;
import javax.transaction.TransactionManager;

import org.hibernate.HibernateException;
import org.hibernate.MappingException;
import org.hibernate.SessionFactory;
import org.hibernate.boot.MetadataSources;
import org.hibernate.boot.registry.BootstrapServiceRegistryBuilder;
import org.hibernate.cache.spi.RegionFactory;
import org.hibernate.cfg.AvailableSettings;
import org.hibernate.cfg.Configuration;
import org.hibernate.context.spi.CurrentTenantIdentifierResolver;
import org.hibernate.engine.jdbc.connections.spi.MultiTenantConnectionProvider;
import org.hibernate.engine.spi.SessionFactoryImplementor;
import org.hibernate.resource.jdbc.spi.PhysicalConnectionHandlingMode;

import org.springframework.beans.factory.config.ConfigurableListableBeanFactory;
import org.springframework.core.InfrastructureProxy;
import org.springframework.core.io.Resource;
import org.springframework.core.io.ResourceLoader;
import org.springframework.core.io.support.PathMatchingResourcePatternResolver;
import org.springframework.core.io.support.ResourcePatternResolver;
import org.springframework.core.io.support.ResourcePatternUtils;
import org.springframework.core.task.AsyncTaskExecutor;
import org.springframework.core.type.classreading.CachingMetadataReaderFactory;
import org.springframework.core.type.classreading.MetadataReader;
import org.springframework.core.type.classreading.MetadataReaderFactory;
import org.springframework.core.type.filter.AnnotationTypeFilter;
import org.springframework.core.type.filter.TypeFilter;
import org.springframework.lang.Nullable;
import org.springframework.transaction.jta.JtaTransactionManager;
import org.springframework.util.Assert;
import org.springframework.util.ClassUtils;

/**
 * A Spring-provided extension of the standard Hibernate {@link Configuration} class,
 * adding {@link SpringSessionContext} as a default and providing convenient ways
 * to specify a JDBC {@link DataSource} and an application class loader.
 *
 * <p>This is designed for programmatic use, e.g. in {@code @Bean} factory methods;
 * consider using {@link LocalSessionFactoryBean} for XML bean definition files.
 * Typically combined with {@link HibernateTransactionManager} for declarative
 * transactions against the {@code SessionFactory} and its JDBC {@code DataSource}.
 *
 * <p>Compatible with Hibernate 5.2/5.3/5.4, as of Spring 5.3.
 * This Hibernate-specific factory builder can also be a convenient way to set up
 * a JPA {@code EntityManagerFactory} since the Hibernate {@code SessionFactory}
 * natively exposes the JPA {@code EntityManagerFactory} interface as well now.
 *
 * <p>This builder supports Hibernate 5.3/5.4 {@code BeanContainer} integration,
 * {@link MetadataSources} from custom {@link BootstrapServiceRegistryBuilder}
 * setup, as well as other advanced Hibernate configuration options beyond the
 * standard JPA bootstrap contract.
 *
 * @author Juergen Hoeller
 * @since 4.2
 * @see HibernateTransactionManager
 * @see LocalSessionFactoryBean
 * @see #setBeanContainer
 * @see #LocalSessionFactoryBuilder(DataSource, ResourceLoader, MetadataSources)
 * @see BootstrapServiceRegistryBuilder
 */
@SuppressWarnings("serial")
public class LocalSessionFactoryBuilder extends Configuration {

	private static final String RESOURCE_PATTERN = "/**/*.class";

	private static final String PACKAGE_INFO_SUFFIX = ".package-info";

	private static final TypeFilter[] DEFAULT_ENTITY_TYPE_FILTERS = new TypeFilter[] {
			new AnnotationTypeFilter(Entity.class, false),
			new AnnotationTypeFilter(Embeddable.class, false),
			new AnnotationTypeFilter(MappedSuperclass.class, false)};

	private static final TypeFilter CONVERTER_TYPE_FILTER = new AnnotationTypeFilter(Converter.class, false);


	private final ResourcePatternResolver resourcePatternResolver;

	@Nullable
	private TypeFilter[] entityTypeFilters = DEFAULT_ENTITY_TYPE_FILTERS;


	/**
	 * Create a new LocalSessionFactoryBuilder for the given DataSource.
	 * @param dataSource the JDBC DataSource that the resulting Hibernate SessionFactory should be using
	 * (may be {@code null})
	 */
	public LocalSessionFactoryBuilder(@Nullable DataSource dataSource) {
		this(dataSource, new PathMatchingResourcePatternResolver());
	}

	/**
	 * Create a new LocalSessionFactoryBuilder for the given DataSource.
	 * @param dataSource the JDBC DataSource that the resulting Hibernate SessionFactory should be using
	 * (may be {@code null})
	 * @param classLoader the ClassLoader to load application classes from
	 */
	public LocalSessionFactoryBuilder(@Nullable DataSource dataSource, ClassLoader classLoader) {
		this(dataSource, new PathMatchingResourcePatternResolver(classLoader));
	}

	/**
	 * Create a new LocalSessionFactoryBuilder for the given DataSource.
	 * @param dataSource the JDBC DataSource that the resulting Hibernate SessionFactory should be using
	 * (may be {@code null})
	 * @param resourceLoader the ResourceLoader to load application classes from
	 */
	public LocalSessionFactoryBuilder(@Nullable DataSource dataSource, ResourceLoader resourceLoader) {
		this(dataSource, resourceLoader, new MetadataSources(
				new BootstrapServiceRegistryBuilder().applyClassLoader(resourceLoader.getClassLoader()).build()));
	}

	/**
	 * Create a new LocalSessionFactoryBuilder for the given DataSource.
	 * @param dataSource the JDBC DataSource that the resulting Hibernate SessionFactory should be using
	 * (may be {@code null})
	 * @param resourceLoader the ResourceLoader to load application classes from
	 * @param metadataSources the Hibernate MetadataSources service to use (e.g. reusing an existing one)
	 * @since 4.3
	 */
	public LocalSessionFactoryBuilder(
			@Nullable DataSource dataSource, ResourceLoader resourceLoader, MetadataSources metadataSources) {

		super(metadataSources);

		getProperties().put(AvailableSettings.CURRENT_SESSION_CONTEXT_CLASS, SpringSessionContext.class.getName());
		if (dataSource != null) {
			getProperties().put(AvailableSettings.DATASOURCE, dataSource);
		}
		getProperties().put(AvailableSettings.CONNECTION_HANDLING,
				PhysicalConnectionHandlingMode.DELAYED_ACQUISITION_AND_HOLD);

		getProperties().put(AvailableSettings.CLASSLOADERS, Collections.singleton(resourceLoader.getClassLoader()));
		this.resourcePatternResolver = ResourcePatternUtils.getResourcePatternResolver(resourceLoader);
	}


	/**
	 * Set the Spring {@link JtaTransactionManager} or the JTA {@link TransactionManager}
	 * to be used with Hibernate, if any. Allows for using a Spring-managed transaction
	 * manager for Hibernate 5's session and cache synchronization, with the
	 * "hibernate.transaction.jta.platform" automatically set to it.
	 * <p>A passed-in Spring {@link JtaTransactionManager} needs to contain a JTA
	 * {@link TransactionManager} reference to be usable here, except for the WebSphere
	 * case where we'll automatically set {@code WebSphereExtendedJtaPlatform} accordingly.
	 * <p>Note: If this is set, the Hibernate settings should not contain a JTA platform
	 * setting to avoid meaningless double configuration.
	 */
	public LocalSessionFactoryBuilder setJtaTransactionManager(Object jtaTransactionManager) {
		Assert.notNull(jtaTransactionManager, "Transaction manager reference must not be null");

		if (jtaTransactionManager instanceof JtaTransactionManager) {
			boolean webspherePresent = ClassUtils.isPresent("com.ibm.wsspi.uow.UOWManager", getClass().getClassLoader());
			if (webspherePresent) {
				getProperties().put(AvailableSettings.JTA_PLATFORM,
						"org.hibernate.engine.transaction.jta.platform.internal.WebSphereExtendedJtaPlatform");
			}
			else {
				JtaTransactionManager jtaTm = (JtaTransactionManager) jtaTransactionManager;
				if (jtaTm.getTransactionManager() == null) {
					throw new IllegalArgumentException(
							"Can only apply JtaTransactionManager which has a TransactionManager reference set");
				}
				getProperties().put(AvailableSettings.JTA_PLATFORM,
						new ConfigurableJtaPlatform(jtaTm.getTransactionManager(), jtaTm.getUserTransaction(),
								jtaTm.getTransactionSynchronizationRegistry()));
			}
		}
		else if (jtaTransactionManager instanceof TransactionManager) {
			getProperties().put(AvailableSettings.JTA_PLATFORM,
					new ConfigurableJtaPlatform((TransactionManager) jtaTransactionManager, null, null));
		}
		else {
			throw new IllegalArgumentException(
					"Unknown transaction manager type: " + jtaTransactionManager.getClass().getName());
		}

<<<<<<< HEAD
		getProperties().put(AvailableSettings.CONNECTION_HANDLING,
				PhysicalConnectionHandlingMode.DELAYED_ACQUISITION_AND_RELEASE_AFTER_STATEMENT);
=======
		getProperties().put(AvailableSettings.TRANSACTION_COORDINATOR_STRATEGY, "jta");

		// Hibernate 5.1/5.2: manually enforce connection release mode AFTER_STATEMENT (the JTA default)
		try {
			// Try Hibernate 5.2
			AvailableSettings.class.getField("CONNECTION_HANDLING");
			getProperties().put("hibernate.connection.handling_mode", "DELAYED_ACQUISITION_AND_RELEASE_AFTER_STATEMENT");
		}
		catch (NoSuchFieldException ex) {
			// Try Hibernate 5.1
			try {
				AvailableSettings.class.getField("ACQUIRE_CONNECTIONS");
				getProperties().put("hibernate.connection.release_mode", "AFTER_STATEMENT");
			}
			catch (NoSuchFieldException ex2) {
				// on Hibernate 5.0.x or lower - no need to change the default there
			}
		}
>>>>>>> ca7fb234

		return this;
	}

	/**
	 * Set a Hibernate {@link org.hibernate.resource.beans.container.spi.BeanContainer}
	 * for the given Spring {@link ConfigurableListableBeanFactory}.
	 * <p>Note: Bean container integration requires Hibernate 5.3 or higher.
	 * It enables autowiring of Hibernate attribute converters and entity listeners.
	 * @since 5.1
	 * @see SpringBeanContainer
	 * @see AvailableSettings#BEAN_CONTAINER
	 */
	public LocalSessionFactoryBuilder setBeanContainer(ConfigurableListableBeanFactory beanFactory) {
		getProperties().put(AvailableSettings.BEAN_CONTAINER, new SpringBeanContainer(beanFactory));
		return this;
	}

	/**
	 * Set the Hibernate {@link RegionFactory} to use for the SessionFactory.
	 * Allows for using a Spring-managed {@code RegionFactory} instance.
	 * <p>Note: If this is set, the Hibernate settings should not define a
	 * cache provider to avoid meaningless double configuration.
	 * @since 5.1
	 * @see AvailableSettings#CACHE_REGION_FACTORY
	 */
	public LocalSessionFactoryBuilder setCacheRegionFactory(RegionFactory cacheRegionFactory) {
		getProperties().put(AvailableSettings.CACHE_REGION_FACTORY, cacheRegionFactory);
		return this;
	}

	/**
	 * Set a {@link MultiTenantConnectionProvider} to be passed on to the SessionFactory.
	 * @since 4.3
	 * @see AvailableSettings#MULTI_TENANT_CONNECTION_PROVIDER
	 */
	public LocalSessionFactoryBuilder setMultiTenantConnectionProvider(MultiTenantConnectionProvider multiTenantConnectionProvider) {
		getProperties().put(AvailableSettings.MULTI_TENANT_CONNECTION_PROVIDER, multiTenantConnectionProvider);
		return this;
	}

	/**
	 * Overridden to reliably pass a {@link CurrentTenantIdentifierResolver} to the SessionFactory.
	 * @since 4.3.2
	 * @see AvailableSettings#MULTI_TENANT_IDENTIFIER_RESOLVER
	 */
	@Override
	public void setCurrentTenantIdentifierResolver(CurrentTenantIdentifierResolver currentTenantIdentifierResolver) {
		getProperties().put(AvailableSettings.MULTI_TENANT_IDENTIFIER_RESOLVER, currentTenantIdentifierResolver);
		super.setCurrentTenantIdentifierResolver(currentTenantIdentifierResolver);
	}

	/**
	 * Specify custom type filters for Spring-based scanning for entity classes.
	 * <p>Default is to search all specified packages for classes annotated with
	 * {@code @javax.persistence.Entity}, {@code @javax.persistence.Embeddable}
	 * or {@code @javax.persistence.MappedSuperclass}.
	 * @see #scanPackages
	 */
	public LocalSessionFactoryBuilder setEntityTypeFilters(TypeFilter... entityTypeFilters) {
		this.entityTypeFilters = entityTypeFilters;
		return this;
	}

	/**
	 * Add the given annotated classes in a batch.
	 * @see #addAnnotatedClass
	 * @see #scanPackages
	 */
	public LocalSessionFactoryBuilder addAnnotatedClasses(Class<?>... annotatedClasses) {
		for (Class<?> annotatedClass : annotatedClasses) {
			addAnnotatedClass(annotatedClass);
		}
		return this;
	}

	/**
	 * Add the given annotated packages in a batch.
	 * @see #addPackage
	 * @see #scanPackages
	 */
	public LocalSessionFactoryBuilder addPackages(String... annotatedPackages) {
		for (String annotatedPackage : annotatedPackages) {
			addPackage(annotatedPackage);
		}
		return this;
	}

	/**
	 * Perform Spring-based scanning for entity classes, registering them
	 * as annotated classes with this {@code Configuration}.
	 * @param packagesToScan one or more Java package names
	 * @throws HibernateException if scanning fails for any reason
	 */
	@SuppressWarnings("unchecked")
	public LocalSessionFactoryBuilder scanPackages(String... packagesToScan) throws HibernateException {
		Set<String> entityClassNames = new TreeSet<>();
		Set<String> converterClassNames = new TreeSet<>();
		Set<String> packageNames = new TreeSet<>();
		try {
			for (String pkg : packagesToScan) {
				String pattern = ResourcePatternResolver.CLASSPATH_ALL_URL_PREFIX +
						ClassUtils.convertClassNameToResourcePath(pkg) + RESOURCE_PATTERN;
				Resource[] resources = this.resourcePatternResolver.getResources(pattern);
				MetadataReaderFactory readerFactory = new CachingMetadataReaderFactory(this.resourcePatternResolver);
				for (Resource resource : resources) {
					if (resource.isReadable()) {
						MetadataReader reader = readerFactory.getMetadataReader(resource);
						String className = reader.getClassMetadata().getClassName();
						if (matchesEntityTypeFilter(reader, readerFactory)) {
							entityClassNames.add(className);
						}
						else if (CONVERTER_TYPE_FILTER.match(reader, readerFactory)) {
							converterClassNames.add(className);
						}
						else if (className.endsWith(PACKAGE_INFO_SUFFIX)) {
							packageNames.add(className.substring(0, className.length() - PACKAGE_INFO_SUFFIX.length()));
						}
					}
				}
			}
		}
		catch (IOException ex) {
			throw new MappingException("Failed to scan classpath for unlisted classes", ex);
		}
		try {
			ClassLoader cl = this.resourcePatternResolver.getClassLoader();
			for (String className : entityClassNames) {
				addAnnotatedClass(ClassUtils.forName(className, cl));
			}
			for (String className : converterClassNames) {
				addAttributeConverter((Class<? extends AttributeConverter<?, ?>>) ClassUtils.forName(className, cl));
			}
			for (String packageName : packageNames) {
				addPackage(packageName);
			}
		}
		catch (ClassNotFoundException ex) {
			throw new MappingException("Failed to load annotated classes from classpath", ex);
		}
		return this;
	}

	/**
	 * Check whether any of the configured entity type filters matches
	 * the current class descriptor contained in the metadata reader.
	 */
	private boolean matchesEntityTypeFilter(MetadataReader reader, MetadataReaderFactory readerFactory) throws IOException {
		if (this.entityTypeFilters != null) {
			for (TypeFilter filter : this.entityTypeFilters) {
				if (filter.match(reader, readerFactory)) {
					return true;
				}
			}
		}
		return false;
	}

	/**
	 * Build the Hibernate {@code SessionFactory} through background bootstrapping,
	 * using the given executor for a parallel initialization phase
	 * (e.g. a {@link org.springframework.core.task.SimpleAsyncTaskExecutor}).
	 * <p>{@code SessionFactory} initialization will then switch into background
	 * bootstrap mode, with a {@code SessionFactory} proxy immediately returned for
	 * injection purposes instead of waiting for Hibernate's bootstrapping to complete.
	 * However, note that the first actual call to a {@code SessionFactory} method will
	 * then block until Hibernate's bootstrapping completed, if not ready by then.
	 * For maximum benefit, make sure to avoid early {@code SessionFactory} calls
	 * in init methods of related beans, even for metadata introspection purposes.
	 * @since 4.3
	 * @see #buildSessionFactory()
	 */
	public SessionFactory buildSessionFactory(AsyncTaskExecutor bootstrapExecutor) {
		Assert.notNull(bootstrapExecutor, "AsyncTaskExecutor must not be null");
		return (SessionFactory) Proxy.newProxyInstance(this.resourcePatternResolver.getClassLoader(),
				new Class<?>[] {SessionFactoryImplementor.class, InfrastructureProxy.class},
				new BootstrapSessionFactoryInvocationHandler(bootstrapExecutor));
	}


	/**
	 * Proxy invocation handler for background bootstrapping, only enforcing
	 * a fully initialized target {@code SessionFactory} when actually needed.
	 * @since 4.3
	 */
	private class BootstrapSessionFactoryInvocationHandler implements InvocationHandler {

		private final Future<SessionFactory> sessionFactoryFuture;

		public BootstrapSessionFactoryInvocationHandler(AsyncTaskExecutor bootstrapExecutor) {
			this.sessionFactoryFuture = bootstrapExecutor.submit(
					(Callable<SessionFactory>) LocalSessionFactoryBuilder.this::buildSessionFactory);
		}

		@Override
		public Object invoke(Object proxy, Method method, Object[] args) throws Throwable {
			switch (method.getName()) {
				case "equals":
					// Only consider equal when proxies are identical.
					return (proxy == args[0]);
				case "hashCode":
					// Use hashCode of EntityManagerFactory proxy.
					return System.identityHashCode(proxy);
				case "getProperties":
					return getProperties();
				case "getWrappedObject":
					// Call coming in through InfrastructureProxy interface...
					return getSessionFactory();
			}

			// Regular delegation to the target SessionFactory,
			// enforcing its full initialization...
			try {
				return method.invoke(getSessionFactory(), args);
			}
			catch (InvocationTargetException ex) {
				throw ex.getTargetException();
			}
		}

		private SessionFactory getSessionFactory() {
			try {
				return this.sessionFactoryFuture.get();
			}
			catch (InterruptedException ex) {
				Thread.currentThread().interrupt();
				throw new IllegalStateException("Interrupted during initialization of Hibernate SessionFactory", ex);
			}
			catch (ExecutionException ex) {
				Throwable cause = ex.getCause();
				if (cause instanceof HibernateException) {
					// Rethrow a provider configuration exception (possibly with a nested cause) directly
					throw (HibernateException) cause;
				}
				throw new IllegalStateException("Failed to asynchronously initialize Hibernate SessionFactory: " +
						ex.getMessage(), cause);
			}
		}
	}

}<|MERGE_RESOLUTION|>--- conflicted
+++ resolved
@@ -211,29 +211,9 @@
 					"Unknown transaction manager type: " + jtaTransactionManager.getClass().getName());
 		}
 
-<<<<<<< HEAD
+		getProperties().put(AvailableSettings.TRANSACTION_COORDINATOR_STRATEGY, "jta");
 		getProperties().put(AvailableSettings.CONNECTION_HANDLING,
 				PhysicalConnectionHandlingMode.DELAYED_ACQUISITION_AND_RELEASE_AFTER_STATEMENT);
-=======
-		getProperties().put(AvailableSettings.TRANSACTION_COORDINATOR_STRATEGY, "jta");
-
-		// Hibernate 5.1/5.2: manually enforce connection release mode AFTER_STATEMENT (the JTA default)
-		try {
-			// Try Hibernate 5.2
-			AvailableSettings.class.getField("CONNECTION_HANDLING");
-			getProperties().put("hibernate.connection.handling_mode", "DELAYED_ACQUISITION_AND_RELEASE_AFTER_STATEMENT");
-		}
-		catch (NoSuchFieldException ex) {
-			// Try Hibernate 5.1
-			try {
-				AvailableSettings.class.getField("ACQUIRE_CONNECTIONS");
-				getProperties().put("hibernate.connection.release_mode", "AFTER_STATEMENT");
-			}
-			catch (NoSuchFieldException ex2) {
-				// on Hibernate 5.0.x or lower - no need to change the default there
-			}
-		}
->>>>>>> ca7fb234
 
 		return this;
 	}
